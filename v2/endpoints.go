--- conflicted
+++ resolved
@@ -53,15 +53,12 @@
 	complianceJobsEndpoint                        endpoint = "2/compliance/jobs"
 	quoteTweetLookupEndpoint                      endpoint = "2/tweets/{id}/quote_tweets"
 	tweetBookmarksEndpoint                        endpoint = "2/users/{id}/bookmarks"
-<<<<<<< HEAD
 	mediaUploadEndpoint                           endpoint = "2/media/upload"
-=======
 	dmConversationsEndpoint                       endpoint = "2/dm_conversations"
 	dmConversationsByParticipantEndpoint          endpoint = "2/dm_conversations/by/participant_id/{participant_id}"
 	dmEventsEndpoint                              endpoint = "2/dm_events"
 	dmConversationEventsEndpoint                  endpoint = "2/dm_conversations/{id}/dm_events"
 	dmConversationCreateEndpoint                  endpoint = "2/dm_conversations"
->>>>>>> 6e9516a7
 
 	idTag           = "{id}"
 	participantTag  = "{participant_id}"
